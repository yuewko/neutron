--- conflicted
+++ resolved
@@ -667,7 +667,6 @@
                     v6.append(subnet)
             version_subnets = [v4, v6]
             for subnets in version_subnets:
-<<<<<<< HEAD
                 subnets_list = [dict(subnet_id=subnet['id'])
                                 for subnet in subnets]
                 allocated_ip = self._allocate_fixed_ip(context,
@@ -675,18 +674,9 @@
                                                        subnets_list)
                 if allocated_ip:
                     ips.extend(allocated_ip)
-=======
-                fixed_ips = [dict(subnet_id=subnet['id'])
-                             for subnet in subnets]
-                allocated_ips = self._allocate_fixed_ips(context,
-                                                         p,
-                                                         fixed_ips)
-                ips.extend(allocated_ips)
-
         if not ips:
             raise n_exc.IpAddressGenerationFailure(net_id=p["network_id"])
 
->>>>>>> 299a9421
         return ips
 
     def _validate_subnet_cidr(self, context, network, new_subnet_cidr):

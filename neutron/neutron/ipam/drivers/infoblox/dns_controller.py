--- conflicted
+++ resolved
@@ -181,11 +181,6 @@
             build(context, backend_subnet)
         dnsview_name = cfg.dns_view
 
-<<<<<<< HEAD
-        if not cfg.is_global_config and \
-                ('{subnet_name}' in cfg.domain_suffix_pattern or
-                 '{network_name}' in cfg.domain_suffix_pattern):
-=======
         # always delete fqdn if 'subnet_name' is present in it
         # for last subnet in network also delete fqdn with 'network_name'
         if not cfg.is_global_config and \
@@ -193,7 +188,6 @@
            ('{network_name}' in cfg.domain_suffix_pattern and \
            infoblox_db.is_last_subnet_in_network(
                context, backend_subnet['id'], backend_subnet['network_id']))):
->>>>>>> af1483b5
             self.infoblox.delete_dns_zone(dnsview_name, dns_zone_fqdn)
         self.infoblox.delete_dns_zone(dnsview_name, backend_subnet['cidr'])
 

--- conflicted
+++ resolved
@@ -332,20 +332,7 @@
             self.delete_subnet(context, subnet)
 
         if net_view and not self.infoblox.has_networks(net_view):
-<<<<<<< HEAD
-            # no network ranges exist but dns view may exist, 
-            # so check for dns view(s)
-            exists_dns_view = False
-            for dns_view in self.infoblox.get_dns_view(net_view):
-                if dns_view and dns_view['name']:
-                    exists_dns_view = True
-
-            # if no dns view, then safe to delete network view
-            if not exists_dns_view:
-                self.infoblox.delete_network_view(net_view)
-=======
             self.infoblox.delete_network_view(net_view)
->>>>>>> 2d6277bf
 
         fixed_address_ref = self.ib_db.get_management_ip_ref(context,
                                                              network_id)

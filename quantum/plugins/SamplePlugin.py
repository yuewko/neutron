# vim: tabstop=4 shiftwidth=4 softtabstop=4

# Copyright 2011, Nicira Networks, Inc.
#
#    Licensed under the Apache License, Version 2.0 (the "License"); you may
#    not use this file except in compliance with the License. You may obtain
#    a copy of the License at
#
#         http://www.apache.org/licenses/LICENSE-2.0
#
#    Unless required by applicable law or agreed to in writing, software
#    distributed under the License is distributed on an "AS IS" BASIS, WITHOUT
#    WARRANTIES OR CONDITIONS OF ANY KIND, either express or implied. See the
#    License for the specific language governing permissions and limitations
#    under the License.
# @author: Somik Behera, Nicira Networks, Inc.
# @author: Salvatore Orlando, Citrix

import logging

from quantum.common import exceptions as exc
from quantum.db import api as db

LOG = logging.getLogger('quantum.plugins.SamplePlugin')


class QuantumEchoPlugin(object):

    """
    QuantumEchoPlugin is a demo plugin that doesn't
    do anything but demonstrated the concept of a
    concrete Quantum Plugin. Any call to this plugin
    will result in just a "print" to std. out with
    the name of the method that was called.
    """

    def get_all_networks(self, tenant_id):
        """
        Returns a dictionary containing all
        <network_uuid, network_name> for
        the specified tenant.
        """
        print("get_all_networks() called\n")

    def create_network(self, tenant_id, net_name):
        """
        Creates a new Virtual Network, and assigns it
        a symbolic name.
        """
        print("create_network() called\n")

    def delete_network(self, tenant_id, net_id):
        """
        Deletes the network with the specified network identifier
        belonging to the specified tenant.
        """
        print("delete_network() called\n")

    def get_network_details(self, tenant_id, net_id):
        """
        Deletes the Virtual Network belonging to a the
        spec
        """
        print("get_network_details() called\n")

    def rename_network(self, tenant_id, net_id, new_name):
        """
        Updates the symbolic name belonging to a particular
        Virtual Network.
        """
        print("rename_network() called\n")

    def get_all_ports(self, tenant_id, net_id):
        """
        Retrieves all port identifiers belonging to the
        specified Virtual Network.
        """
        print("get_all_ports() called\n")

    def create_port(self, tenant_id, net_id):
        """
        Creates a port on the specified Virtual Network.
        """
        print("create_port() called\n")

    def delete_port(self, tenant_id, net_id, port_id):
        """
        Deletes a port on a specified Virtual Network,
        if the port contains a remote interface attachment,
        the remote interface is first un-plugged and then the port
        is deleted.
        """
        print("delete_port() called\n")

    def update_port(self, tenant_id, net_id, port_id, port_state):
        """
        Updates the state of a port on the specified Virtual Network.
        """
        print("update_port() called\n")

    def get_port_details(self, tenant_id, net_id, port_id):
        """
        This method allows the user to retrieve a remote interface
        that is attached to this particular port.
        """
        print("get_port_details() called\n")

    def plug_interface(self, tenant_id, net_id, port_id, remote_interface_id):
        """
        Attaches a remote interface to the specified port on the
        specified Virtual Network.
        """
        print("plug_interface() called\n")

    def unplug_interface(self, tenant_id, net_id, port_id):
        """
        Detaches a remote interface from the specified port on the
        specified Virtual Network.
        """
        print("unplug_interface() called\n")


class DummyDataPlugin(object):

    """
    DummyDataPlugin is a demo plugin that provides
    hard-coded data structures to aid in quantum
    client/cli development
    """

    def get_all_networks(self, tenant_id):
        """
        Returns a dictionary containing all
        <network_uuid, network_name> for
        the specified tenant.
        """
        nets = {"001": "lNet1", "002": "lNet2", "003": "lNet3"}
        print("get_all_networks() called\n")
        return nets

    def create_network(self, tenant_id, net_name):
        """
        Creates a new Virtual Network, and assigns it
        a symbolic name.
        """
        print("create_network() called\n")
        # return network_id of the created network
        return 101

    def delete_network(self, tenant_id, net_id):
        """
        Deletes the network with the specified network identifier
        belonging to the specified tenant.
        """
        print("delete_network() called\n")

    def get_network_details(self, tenant_id, net_id):
        """
        retrieved a list of all the remote vifs that
        are attached to the network
        """
        vifs_on_net = ["/tenant1/networks/net_id/portid/vif2.0"]
        return vifs_on_net

    def rename_network(self, tenant_id, net_id, new_name):
        """
        Updates the symbolic name belonging to a particular
        Virtual Network.
        """
        print("rename_network() called\n")

    def get_all_ports(self, tenant_id, net_id):
        """
        Retrieves all port identifiers belonging to the
        specified Virtual Network.
        """
        print("get_all_ports() called\n")
        port_ids_on_net = ["2", "3", "4"]
        return port_ids_on_net

    def create_port(self, tenant_id, net_id):
        """
        Creates a port on the specified Virtual Network.
        """
        print("create_port() called\n")
        #return the port id
        return 201

    def delete_port(self, tenant_id, net_id, port_id):
        """
        Deletes a port on a specified Virtual Network,
        if the port contains a remote interface attachment,
        the remote interface is first un-plugged and then the port
        is deleted.
        """
        print("delete_port() called\n")

    def get_port_details(self, tenant_id, net_id, port_id):
        """
        This method allows the user to retrieve a remote interface
        that is attached to this particular port.
        """
        print("get_port_details() called\n")
        #returns the remote interface UUID
        return "/tenant1/networks/net_id/portid/vif2.1"

    def plug_interface(self, tenant_id, net_id, port_id, remote_interface_id):
        """
        Attaches a remote interface to the specified port on the
        specified Virtual Network.
        """
        print("plug_interface() called\n")

    def unplug_interface(self, tenant_id, net_id, port_id):
        """
        Detaches a remote interface from the specified port on the
        specified Virtual Network.
        """
        print("unplug_interface() called\n")


class FakePlugin(object):
    """
    FakePlugin is a demo plugin that provides
    in-memory data structures to aid in quantum
    client/cli/api development
    """

<<<<<<< HEAD
    #static data for networks and ports
    _port_dict_1 = {
                   1: {'port-id': 1,
                       'port-state': 'DOWN',
                       'attachment': None},
                   2: {'port-id': 2,
                       'port-state': 'ACTIVE',
                       'attachment': None}}
    _port_dict_2 = {
                   1: {'port-id': 1,
                       'port-state': 'ACTIVE',
                       'attachment': 'SomeFormOfVIFID'},
                   2: {'port-id': 2,
                       'port-state': 'DOWN',
                       'attachment': None}}
    _networks = {'001':
                    {
                    'net-id': '001',
                    'net-name': 'pippotest',
                    'net-ports': _port_dict_1
                    },
                    '002':
                    {
                    'net-id': '002',
                    'net-name': 'cicciotest',
                    'net-ports': _port_dict_2}}

=======
>>>>>>> 7e8ae4a4
    def __init__(self):
        db.configure_db({'sql_connection':'sqlite:///:memory:'})
        FakePlugin._net_counter = 0

    def _get_network(self, tenant_id, network_id):
        try:
            network = db.network_get(network_id)
        except:
            raise exc.NetworkNotFound(net_id=network_id)
        return network

    def _get_port(self, tenant_id, network_id, port_id):
        net = self._get_network(tenant_id, network_id)
        try:
            port = db.port_get(port_id)
        except:
            raise exc.PortNotFound(net_id=network_id, port_id=port_id)
        # Port must exist and belong to the appropriate network.
        if port['network_id'] != net['uuid']:
            raise exc.PortNotFound(net_id=network_id, port_id=port_id)
        return port

    def _validate_port_state(self, port_state):
        if port_state.upper() not in ('ACTIVE', 'DOWN'):
            raise exc.StateInvalid(port_state=port_state)
        return True

    def _validate_attachment(self, tenant_id, network_id, port_id,
                             remote_interface_id):
        for port in db.port_list(network_id):
            if port['interface_id'] == remote_interface_id:
                raise exc.AlreadyAttached(net_id=network_id,
                                          port_id=port_id,
                                          att_id=port['interface_id'],
                                          att_port_id=port['uuid'])

    def get_all_networks(self, tenant_id):
        """
        Returns a dictionary containing all
        <network_uuid, network_name> for
        the specified tenant.
        """
        LOG.debug("FakePlugin.get_all_networks() called")
        nets = []
        for net in db.network_list(tenant_id):
            net_item = {'net-id': str(net.uuid),
                        'net-name': net.name}
            nets.append(net_item)
        return nets

    def get_network_details(self, tenant_id, net_id):
        """
        retrieved a list of all the remote vifs that
        are attached to the network
        """
        LOG.debug("FakePlugin.get_network_details() called")
        net = self._get_network(tenant_id, net_id)
        return {'net-id': str(net.uuid),
                'net-name': net.name}

    def create_network(self, tenant_id, net_name):
        """
        Creates a new Virtual Network, and assigns it
        a symbolic name.
        """
<<<<<<< HEAD
        print("create_network() called\n")
        FakePlugin._net_counter += 1
        new_net_id = ("0" * (3 - len(str(FakePlugin._net_counter)))) + \
                    str(FakePlugin._net_counter)
        print new_net_id
        new_net_dict = {'net-id': new_net_id,
                        'net-name': net_name,
                        'net-ports': {}}

        FakePlugin._networks[new_net_id] = new_net_dict
        # return network_id of the created network
        return new_net_dict
=======
        LOG.debug("FakePlugin.create_network() called")
        new_net = db.network_create(tenant_id, net_name)
        # Return uuid for newly created network as net-id.
        return {'net-id': new_net['uuid']}
>>>>>>> 7e8ae4a4

    def delete_network(self, tenant_id, net_id):
        """
        Deletes the network with the specified network identifier
        belonging to the specified tenant.
        """
        LOG.debug("FakePlugin.delete_network() called")
        net = self._get_network(tenant_id, net_id)
        # Verify that no attachments are plugged into the network
        if net:
            for port in db.port_list(net_id):
                if port['interface_id']:
                    raise exc.NetworkInUse(net_id=net_id)
            db.network_destroy(net_id)
            return net
        # Network not found
        raise exc.NetworkNotFound(net_id=net_id)

    def rename_network(self, tenant_id, net_id, new_name):
        """
        Updates the symbolic name belonging to a particular
        Virtual Network.
        """
        LOG.debug("FakePlugin.rename_network() called")
        try:
            db.network_rename(net_id, tenant_id, new_name)
        except:
            raise exc.NetworkNotFound(net_id=net_id)
        net = self._get_network(tenant_id, net_id)
        return net

    def get_all_ports(self, tenant_id, net_id):
        """
        Retrieves all port identifiers belonging to the
        specified Virtual Network.
        """
        LOG.debug("FakePlugin.get_all_ports() called")
        port_ids = []
        ports = db.port_list(net_id)
        for x in ports:
            d = {'port-id': str(x.uuid)}
            port_ids.append(d)
        return port_ids

    def get_port_details(self, tenant_id, net_id, port_id):
        """
        This method allows the user to retrieve a remote interface
        that is attached to this particular port.
        """
        LOG.debug("FakePlugin.get_port_details() called")
        port = self._get_port(tenant_id, net_id, port_id)
        return {'port-id': str(port.uuid),
                'attachment-id': port.interface_id,
                'port-state': port.state}

    def create_port(self, tenant_id, net_id, port_state=None):
        """
        Creates a port on the specified Virtual Network.
        """
        LOG.debug("FakePlugin.create_port() called")
        # verify net_id
        self._get_network(tenant_id, net_id)
        port = db.port_create(net_id, port_state)
        port_item = {'port-id': str(port.uuid)}
        return port_item

    def update_port(self, tenant_id, net_id, port_id, new_state):
        """
        Updates the state of a port on the specified Virtual Network.
        """
        LOG.debug("FakePlugin.update_port() called")
        #validate port and network ids
        self._get_network(tenant_id, net_id)
        self._get_port(tenant_id, net_id, port_id)
        self._validate_port_state(new_state)
        db.port_set_state(port_id, new_state)
        port_item = {'port-id': port_id,
                     'port-state': new_state}
        return port_item

    def delete_port(self, tenant_id, net_id, port_id):
        """
        Deletes a port on a specified Virtual Network,
        if the port contains a remote interface attachment,
        the remote interface is first un-plugged and then the port
        is deleted.
        """
        LOG.debug("FakePlugin.delete_port() called")
        net = self._get_network(tenant_id, net_id)
        port = self._get_port(tenant_id, net_id, port_id)
        if port['interface_id']:
            raise exc.PortInUse(net_id=net_id, port_id=port_id,
                                att_id=port['interface_id'])
        try:
            port = db.port_destroy(port_id)
        except Exception, e:
            raise Exception("Failed to delete port: %s" % str(e))
        d = {}
        d["port-id"] = str(port.uuid)
        return d

    def plug_interface(self, tenant_id, net_id, port_id, remote_interface_id):
        """
        Attaches a remote interface to the specified port on the
        specified Virtual Network.
        """
        LOG.debug("FakePlugin.plug_interface() called")
        # Validate attachment
        self._validate_attachment(tenant_id, net_id, port_id,
                                  remote_interface_id)
        port = self._get_port(tenant_id, net_id, port_id)
        if port['interface_id']:
            raise exc.PortInUse(net_id=net_id, port_id=port_id,
                                att_id=port['interface_id'])
        db.port_set_attachment(port_id, remote_interface_id)

    def unplug_interface(self, tenant_id, net_id, port_id):
        """
        Detaches a remote interface from the specified port on the
        specified Virtual Network.
        """
        LOG.debug("FakePlugin.unplug_interface() called")
        self._get_port(tenant_id, net_id, port_id)
        # TODO(salvatore-orlando):
        # Should unplug on port without attachment raise an Error?
        db.port_unset_attachment(port_id)<|MERGE_RESOLUTION|>--- conflicted
+++ resolved
@@ -226,38 +226,8 @@
     client/cli/api development
     """
 
-<<<<<<< HEAD
-    #static data for networks and ports
-    _port_dict_1 = {
-                   1: {'port-id': 1,
-                       'port-state': 'DOWN',
-                       'attachment': None},
-                   2: {'port-id': 2,
-                       'port-state': 'ACTIVE',
-                       'attachment': None}}
-    _port_dict_2 = {
-                   1: {'port-id': 1,
-                       'port-state': 'ACTIVE',
-                       'attachment': 'SomeFormOfVIFID'},
-                   2: {'port-id': 2,
-                       'port-state': 'DOWN',
-                       'attachment': None}}
-    _networks = {'001':
-                    {
-                    'net-id': '001',
-                    'net-name': 'pippotest',
-                    'net-ports': _port_dict_1
-                    },
-                    '002':
-                    {
-                    'net-id': '002',
-                    'net-name': 'cicciotest',
-                    'net-ports': _port_dict_2}}
-
-=======
->>>>>>> 7e8ae4a4
     def __init__(self):
-        db.configure_db({'sql_connection':'sqlite:///:memory:'})
+        db.configure_db({'sql_connection': 'sqlite:///:memory:'})
         FakePlugin._net_counter = 0
 
     def _get_network(self, tenant_id, network_id):
@@ -321,25 +291,10 @@
         Creates a new Virtual Network, and assigns it
         a symbolic name.
         """
-<<<<<<< HEAD
-        print("create_network() called\n")
-        FakePlugin._net_counter += 1
-        new_net_id = ("0" * (3 - len(str(FakePlugin._net_counter)))) + \
-                    str(FakePlugin._net_counter)
-        print new_net_id
-        new_net_dict = {'net-id': new_net_id,
-                        'net-name': net_name,
-                        'net-ports': {}}
-
-        FakePlugin._networks[new_net_id] = new_net_dict
-        # return network_id of the created network
-        return new_net_dict
-=======
         LOG.debug("FakePlugin.create_network() called")
         new_net = db.network_create(tenant_id, net_name)
         # Return uuid for newly created network as net-id.
         return {'net-id': new_net['uuid']}
->>>>>>> 7e8ae4a4
 
     def delete_network(self, tenant_id, net_id):
         """
